--- conflicted
+++ resolved
@@ -24,12 +24,7 @@
       newLines: number,
       lines: string[]
     }[]
-<<<<<<< HEAD
-  }
-  
-=======
 }
->>>>>>> 5d9760f2
 
 export interface CodeSuggestion {
     file: string;
